GIT
  remote: https://github.com/openai/openai-ruby.git
  revision: d4c2ae871fe7cd6064a7572e2b1bd15fdbab5c74
  branch: main
  specs:
    openai (0.42.0)
      base64
      connection_pool

PATH
  remote: .
  specs:
    ruby-mcp-client (0.9.1)
      faraday (~> 2.0)
      faraday-follow_redirects (~> 0.3)
      faraday-retry (~> 2.0)

GEM
  remote: https://rubygems.org/
  specs:
    addressable (2.8.7)
      public_suffix (>= 2.0.2, < 7.0)
    ast (2.4.3)
    base64 (0.3.0)
    bigdecimal (3.3.1)
    byebug (12.0.0)
    connection_pool (3.0.2)
    crack (1.0.1)
      bigdecimal
      rexml
    date (3.5.1)
    diff-lcs (1.6.2)
    erb (6.0.1)
    ethon (0.17.0)
      ffi (>= 1.15.0)
    event_stream_parser (1.0.0)
    faraday (2.14.0)
      faraday-net_http (>= 2.0, < 3.5)
      json
      logger
    faraday-follow_redirects (0.4.0)
      faraday (>= 1, < 3)
    faraday-multipart (1.1.1)
      multipart-post (~> 2.0)
    faraday-net_http (3.4.1)
      net-http (>= 0.5.0)
    faraday-retry (2.3.2)
      faraday (~> 2.0)
    faraday-typhoeus (1.1.0)
      faraday (~> 2.0)
      typhoeus (~> 1.4)
    ffi (1.17.2)
    ffi (1.17.2-arm64-darwin)
    gemini-ai (4.3.0)
      event_stream_parser (~> 1.0)
      faraday (~> 2.13, >= 2.13.2)
      faraday-typhoeus (~> 1.1)
      googleauth (~> 1.8)
      typhoeus (~> 1.4, >= 1.4.1)
    google-cloud-env (2.3.1)
      base64 (~> 0.2)
      faraday (>= 1.0, < 3.a)
    google-logging-utils (0.2.0)
    googleauth (1.15.0)
      faraday (>= 1.0, < 3.a)
      google-cloud-env (~> 2.2)
      google-logging-utils (~> 0.1)
      jwt (>= 1.4, < 4.0)
      multi_json (~> 1.11)
      os (>= 0.9, < 2.0)
      signet (>= 0.16, < 2.a)
    hashdiff (1.2.1)
    json (2.18.0)
    jwt (3.1.2)
      base64
    language_server-protocol (3.17.0.5)
    lint_roller (1.1.0)
    logger (1.7.0)
    multi_json (1.17.0)
    multipart-post (2.4.1)
    net-http (0.6.0)
      uri
    os (1.1.4)
    parallel (1.27.0)
    parser (3.3.10.0)
      ast (~> 2.4.1)
      racc
<<<<<<< HEAD
    prism (1.7.0)
    psych (5.2.6)
=======
    prism (1.6.0)
    psych (5.3.1)
>>>>>>> 6f34b7b2
      date
      stringio
    public_suffix (6.0.2)
    racc (1.8.1)
    rainbow (3.1.1)
    rdoc (7.0.2)
      erb
      psych (>= 4.0.0)
      tsort
    regexp_parser (2.11.3)
    rexml (3.4.4)
    rspec (3.13.2)
      rspec-core (~> 3.13.0)
      rspec-expectations (~> 3.13.0)
      rspec-mocks (~> 3.13.0)
    rspec-core (3.13.6)
      rspec-support (~> 3.13.0)
    rspec-expectations (3.13.5)
      diff-lcs (>= 1.2.0, < 2.0)
      rspec-support (~> 3.13.0)
    rspec-mocks (3.13.6)
      diff-lcs (>= 1.2.0, < 2.0)
      rspec-support (~> 3.13.0)
    rspec-support (3.13.6)
    rubocop (1.82.0)
      json (~> 2.3)
      language_server-protocol (~> 3.17.0.2)
      lint_roller (~> 1.1.0)
      parallel (~> 1.10)
      parser (>= 3.3.0.2)
      rainbow (>= 2.2.2, < 4.0)
      regexp_parser (>= 2.9.3, < 3.0)
      rubocop-ast (>= 1.48.0, < 2.0)
      ruby-progressbar (~> 1.7)
      unicode-display_width (>= 2.4.0, < 4.0)
    rubocop-ast (1.48.0)
      parser (>= 3.3.7.2)
      prism (~> 1.4)
    ruby-anthropic (0.4.2)
      event_stream_parser (>= 0.3.0, < 2.0.0)
      faraday (>= 1)
      faraday-multipart (>= 1)
    ruby-openai (8.3.0)
      event_stream_parser (>= 0.3.0, < 2.0.0)
      faraday (>= 1)
      faraday-multipart (>= 1)
    ruby-progressbar (1.13.0)
    signet (0.21.0)
      addressable (~> 2.8)
      faraday (>= 0.17.5, < 3.a)
      jwt (>= 1.5, < 4.0)
      multi_json (~> 1.10)
    stringio (3.2.0)
    tsort (0.2.0)
    typhoeus (1.4.1)
      ethon (>= 0.9.0)
    unicode-display_width (3.2.0)
      unicode-emoji (~> 4.1)
    unicode-emoji (4.2.0)
    uri (1.0.3)
    vcr (6.4.0)
    webmock (3.26.1)
      addressable (>= 2.8.0)
      crack (>= 0.3.2)
      hashdiff (>= 0.4.0, < 2.0.0)
    yard (0.9.38)

PLATFORMS
  arm64-darwin-24
  ruby

DEPENDENCIES
  byebug
  gemini-ai
  openai!
  rdoc (~> 7.0)
  rspec
  rubocop
  ruby-anthropic
  ruby-mcp-client!
  ruby-openai
  vcr
  webmock
  yard (~> 0.9.34)

BUNDLED WITH
   2.5.16<|MERGE_RESOLUTION|>--- conflicted
+++ resolved
@@ -85,13 +85,9 @@
     parser (3.3.10.0)
       ast (~> 2.4.1)
       racc
-<<<<<<< HEAD
     prism (1.7.0)
-    psych (5.2.6)
-=======
     prism (1.6.0)
     psych (5.3.1)
->>>>>>> 6f34b7b2
       date
       stringio
     public_suffix (6.0.2)
