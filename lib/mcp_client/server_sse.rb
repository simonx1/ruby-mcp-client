# frozen_string_literal: true

require 'uri'
require 'json'
require 'monitor'
require 'logger'
require 'faraday'
require 'faraday/retry'

module MCPClient
  # Implementation of MCP server that communicates via Server-Sent Events (SSE)
  # Useful for communicating with remote MCP servers over HTTP
  class ServerSSE < ServerBase
    require_relative 'server_sse/sse_parser'
    require_relative 'server_sse/json_rpc_transport'

    include SseParser
    include JsonRpcTransport
    require_relative 'server_sse/reconnect_monitor'

    include ReconnectMonitor
    # Ratio of close_after timeout to ping interval
    CLOSE_AFTER_PING_RATIO = 2.5

    # Default values for connection monitoring
    DEFAULT_MAX_PING_FAILURES = 3
    DEFAULT_MAX_RECONNECT_ATTEMPTS = 5

    # Reconnection backoff constants
    BASE_RECONNECT_DELAY = 0.5
    MAX_RECONNECT_DELAY = 30
    JITTER_FACTOR = 0.25

    # @!attribute [r] base_url
    #   @return [String] The base URL of the MCP server
    # @!attribute [r] tools
    #   @return [Array<MCPClient::Tool>, nil] List of available tools (nil if not fetched yet)
<<<<<<< HEAD
    # @!attribute [r] prompts
    #   @return [Array<MCPClient::Prompt>, nil] List of available prompts (nil if not fetched yet)
    # @!attribute [r] server_info
    #   @return [Hash, nil] Server information from initialize response
    # @!attribute [r] capabilities
    #   @return [Hash, nil] Server capabilities from initialize response
    attr_reader :base_url, :tools, :prompts, :server_info, :capabilities
=======
    attr_reader :base_url, :tools

    # Server information from initialize response
    # @return [Hash, nil] Server information
    attr_reader :server_info

    # Server capabilities from initialize response
    # @return [Hash, nil] Server capabilities
    attr_reader :capabilities
>>>>>>> c5863bfd

    # @param base_url [String] The base URL of the MCP server
    # @param headers [Hash] Additional headers to include in requests
    # @param read_timeout [Integer] Read timeout in seconds (default: 30)
    # @param ping [Integer] Time in seconds after which to send ping if no activity (default: 10)
    # @param retries [Integer] number of retry attempts on transient errors
    # @param retry_backoff [Numeric] base delay in seconds for exponential backoff
    # @param name [String, nil] optional name for this server
    # @param logger [Logger, nil] optional logger
    def initialize(base_url:, headers: {}, read_timeout: 30, ping: 10,
                   retries: 0, retry_backoff: 1, name: nil, logger: nil)
      super(name: name)
      @logger = logger || Logger.new($stdout, level: Logger::WARN)
      @logger.progname = self.class.name
      @logger.formatter = proc { |severity, _datetime, progname, msg| "#{severity} [#{progname}] #{msg}\n" }
      @max_retries = retries
      @retry_backoff = retry_backoff
      # Normalize base_url: strip any trailing slash, use exactly as provided
      @base_url = base_url.chomp('/')
      @headers = headers.merge({
                                 'Accept' => 'text/event-stream',
                                 'Cache-Control' => 'no-cache',
                                 'Connection' => 'keep-alive'
                               })
      # HTTP client is managed via Faraday
      @tools = nil
      @read_timeout = read_timeout
      @ping_interval = ping
      # Set close_after to a multiple of the ping interval
      @close_after = (ping * CLOSE_AFTER_PING_RATIO).to_i

      # SSE-provided JSON-RPC endpoint path for POST requests
      @rpc_endpoint = nil
      @tools_data = nil
      @request_id = 0
      @sse_results = {}
      @mutex = Monitor.new
      @buffer = ''
      @sse_connected = false
      @connection_established = false
      @connection_cv = @mutex.new_cond
      @initialized = false
      @auth_error = nil
      # Whether to use SSE transport; may disable if handshake fails
      @use_sse = true

      # Time of last activity
      @last_activity_time = Time.now
      @activity_timer_thread = nil
    end

    # Stream tool call fallback for SSE transport (yields single result)
    # @param tool_name [String]
    # @param parameters [Hash]
    # @return [Enumerator]
    def call_tool_streaming(tool_name, parameters)
      Enumerator.new do |yielder|
        yielder << call_tool(tool_name, parameters)
      end
    end

    # List all prompts available from the MCP server
    # @return [Array<MCPClient::Prompt>] list of available prompts
    # @raise [MCPClient::Errors::ServerError] if server returns an error
    # @raise [MCPClient::Errors::TransportError] if response isn't valid JSON
    # @raise [MCPClient::Errors::PromptGetError] for other errors during prompt listing
    def list_prompts
      @mutex.synchronize do
        return @prompts if @prompts
      end

      begin
        ensure_initialized
        return [] unless capabilities && capabilities['prompts']

        prompts_data = request_prompts_list
        @mutex.synchronize do
          @prompts = prompts_data.map do |prompt_data|
            MCPClient::Prompt.from_json(prompt_data, server: self)
          end
        end

        @mutex.synchronize { @prompts }
      rescue MCPClient::Errors::ConnectionError, MCPClient::Errors::TransportError, MCPClient::Errors::ServerError
        # Re-raise these errors directly
        raise
      rescue StandardError => e
        raise MCPClient::Errors::PromptGetError, "Error listing prompts: #{e.message}"
      end
    end

    # Get a prompt with the given parameters
    # @param prompt_name [String] the name of the prompt to get
    # @param parameters [Hash] the parameters to pass to the prompt
    # @return [Object] the result of the prompt interpolation
    # @raise [MCPClient::Errors::ServerError] if server returns an error
    # @raise [MCPClient::Errors::TransportError] if response isn't valid JSON
    # @raise [MCPClient::Errors::PromptGetError] for other errors during tool execution
    # @raise [MCPClient::Errors::ConnectionError] if server is disconnected
    def get_prompt(prompt_name, parameters)
      rpc_request('prompts/get', {
                    name: prompt_name,
                    arguments: parameters
                  })
    rescue MCPClient::Errors::ConnectionError, MCPClient::Errors::TransportError
      # Re-raise connection/transport errors directly to match test expectations
      raise
    rescue StandardError => e
      # For all other errors, wrap in ToolCallError
      raise MCPClient::Errors::PromptGetError, "Error get prompt '#{prompt_name}': #{e.message}"
    end

    # List all tools available from the MCP server
    # @return [Array<MCPClient::Tool>] list of available tools
    # @raise [MCPClient::Errors::ServerError] if server returns an error
    # @raise [MCPClient::Errors::TransportError] if response isn't valid JSON
    # @raise [MCPClient::Errors::ToolCallError] for other errors during tool listing
    def list_tools
      @mutex.synchronize do
        return @tools if @tools
      end

      begin
        ensure_initialized
        return [] unless capabilities && capabilities['tools']

        tools_data = request_tools_list
        @mutex.synchronize do
          @tools = tools_data.map do |tool_data|
            MCPClient::Tool.from_json(tool_data, server: self)
          end
        end

        @mutex.synchronize { @tools }
      rescue MCPClient::Errors::ConnectionError, MCPClient::Errors::TransportError, MCPClient::Errors::ServerError
        # Re-raise these errors directly
        raise
      rescue StandardError => e
        raise MCPClient::Errors::ToolCallError, "Error listing tools: #{e.message}"
      end
    end

    # Call a tool with the given parameters
    # @param tool_name [String] the name of the tool to call
    # @param parameters [Hash] the parameters to pass to the tool
    # @return [Object] the result of the tool invocation
    # @raise [MCPClient::Errors::ServerError] if server returns an error
    # @raise [MCPClient::Errors::TransportError] if response isn't valid JSON
    # @raise [MCPClient::Errors::ToolCallError] for other errors during tool execution
    # @raise [MCPClient::Errors::ConnectionError] if server is disconnected
    # Call a tool with the given parameters
    # @param tool_name [String] the name of the tool to call
    # @param parameters [Hash] the parameters to pass to the tool
    # @return [Object] the result of the tool invocation (with string keys for backward compatibility)
    def call_tool(tool_name, parameters)
      rpc_request('tools/call', {
                    name: tool_name,
                    arguments: parameters
                  })
    rescue MCPClient::Errors::ConnectionError, MCPClient::Errors::TransportError
      # Re-raise connection/transport errors directly to match test expectations
      raise
    rescue StandardError => e
      # For all other errors, wrap in ToolCallError
      raise MCPClient::Errors::ToolCallError, "Error calling tool '#{tool_name}': #{e.message}"
    end

    # Connect to the MCP server over HTTP/HTTPS with SSE
    # @return [Boolean] true if connection was successful
    # @raise [MCPClient::Errors::ConnectionError] if connection fails
    def connect
      return true if @mutex.synchronize { @connection_established }

      # Check for pre-existing auth error (needed for tests)
      pre_existing_auth_error = @mutex.synchronize { @auth_error }

      begin
        # Don't reset auth error if it's pre-existing
        @mutex.synchronize { @auth_error = nil } unless pre_existing_auth_error

        start_sse_thread
        effective_timeout = [@read_timeout || 30, 30].min
        wait_for_connection(timeout: effective_timeout)
        start_activity_monitor
        true
      rescue MCPClient::Errors::ConnectionError => e
        cleanup
        # Simply pass through any ConnectionError without wrapping it again
        # This prevents duplicate error messages in the stack
        raise e
      rescue StandardError => e
        cleanup
        # Check for stored auth error first as it's more specific
        auth_error = @mutex.synchronize { @auth_error }
        raise MCPClient::Errors::ConnectionError, auth_error if auth_error

        raise MCPClient::Errors::ConnectionError, "Failed to connect to MCP server at #{@base_url}: #{e.message}"
      end
    end

    # Clean up the server connection
    # Properly closes HTTP connections and clears cached state
    #
    # @note This method preserves ping failure and reconnection metrics between
    #   reconnection attempts, allowing the client to track failures across
    #   multiple connection attempts. This is essential for proper reconnection
    #   logic and exponential backoff.
    def cleanup
      @mutex.synchronize do
        # Set flags first before killing threads to prevent race conditions
        # where threads might check flags after they're set but before they're killed
        @connection_established = false
        @sse_connected = false
        @initialized = false # Reset initialization state for reconnection

        # Log cleanup for debugging
        @logger.debug('Cleaning up SSE connection')

        # Store threads locally to avoid race conditions
        sse_thread = @sse_thread
        activity_thread = @activity_timer_thread

        # Clear thread references first
        @sse_thread = nil
        @activity_timer_thread = nil

        # Kill threads outside the critical section
        begin
          sse_thread&.kill
        rescue StandardError => e
          @logger.debug("Error killing SSE thread: #{e.message}")
        end

        begin
          activity_thread&.kill
        rescue StandardError => e
          @logger.debug("Error killing activity thread: #{e.message}")
        end

        if @http_client
          @http_client.finish if @http_client.started?
          @http_client = nil
        end

        # Close Faraday connections if they exist
        @rpc_conn = nil
        @sse_conn = nil

        @tools = nil
        # Don't clear auth error as we need it for reporting the correct error
        # Don't reset @consecutive_ping_failures or @reconnect_attempts as they're tracked across reconnections
      end
    end

    private

    # Start the SSE thread to listen for events
    # This thread handles the long-lived Server-Sent Events connection
    # @return [Thread] the SSE thread
    # @private
    def start_sse_thread
      return if @sse_thread&.alive?

      @sse_thread = Thread.new do
        handle_sse_connection
      end
    end

    # Handle the SSE connection in a separate method to reduce method size
    # @return [void]
    # @private
    def handle_sse_connection
      uri = URI.parse(@base_url)
      sse_path = uri.request_uri
      conn = setup_sse_connection(uri)

      reset_sse_connection_state

      begin
        establish_sse_connection(conn, sse_path)
      rescue MCPClient::Errors::ConnectionError => e
        reset_connection_state
        raise e
      rescue StandardError => e
        @logger.error("SSE connection error: #{e.message}")
        reset_connection_state
      ensure
        @mutex.synchronize { @sse_connected = false }
      end
    end

    # Reset SSE connection state
    # @return [void]
    # @private
    def reset_sse_connection_state
      @mutex.synchronize do
        @sse_connected = false
        @connection_established = false
      end
    end

    # Establish SSE connection with error handling
    # @param conn [Faraday::Connection] the Faraday connection to use
    # @param sse_path [String] the SSE endpoint path
    # @return [void]
    # @private
    def establish_sse_connection(conn, sse_path)
      conn.get(sse_path) do |req|
        @headers.each { |k, v| req.headers[k] = v }

        req.options.on_data = proc do |chunk, _bytes|
          process_sse_chunk(chunk.dup) if chunk && !chunk.empty?
        end
      end
    rescue Faraday::UnauthorizedError, Faraday::ForbiddenError => e
      handle_sse_auth_response_error(e)
    rescue Faraday::ConnectionFailed => e
      handle_sse_connection_failed(e)
    rescue Faraday::Error => e
      handle_sse_general_error(e)
    end

    # Handle auth errors from SSE response
    # @param err [Faraday::Error] the authorization error
    # @return [void]
    # @private
    def handle_sse_auth_response_error(err)
      error_status = err.response ? err.response[:status] : 'unknown'
      auth_error = "Authorization failed: HTTP #{error_status}"

      @mutex.synchronize do
        @auth_error = auth_error
        @connection_established = false
        @connection_cv.broadcast
      end
      @logger.error(auth_error)
    end

    # Handle connection failures in SSE
    # @param err [Faraday::ConnectionFailed] the connection failure error
    # @return [void]
    # @raise [Faraday::ConnectionFailed] re-raises the original error
    # @private
    def handle_sse_connection_failed(err)
      @logger.error("Failed to connect to MCP server at #{@base_url}: #{err.message}")

      @mutex.synchronize do
        @connection_established = false
        @connection_cv.broadcast
      end
      raise
    end

    # Handle general Faraday errors in SSE
    # @param err [Faraday::Error] the general Faraday error
    # @return [void]
    # @raise [Faraday::Error] re-raises the original error
    # @private
    def handle_sse_general_error(err)
      @logger.error("Failed SSE connection: #{err.message}")

      @mutex.synchronize do
        @connection_established = false
        @connection_cv.broadcast
      end
      raise
    end

    # Process an SSE chunk from the server
    # @param chunk [String] the chunk to process
    def process_sse_chunk(chunk)
      @logger.debug("Processing SSE chunk: #{chunk.inspect}")

      # Only record activity for real events
      record_activity if chunk.include?('event:')

      # Check for direct JSON error responses (which aren't proper SSE events)
      if chunk.start_with?('{') && chunk.include?('"error"') &&
         (chunk.include?('Unauthorized') || chunk.include?('authentication'))
        begin
          data = JSON.parse(chunk)
          if data['error']
            error_message = data['error']['message'] || 'Unknown server error'

            @mutex.synchronize do
              @auth_error = "Authorization failed: #{error_message}"

              @connection_established = false
              @connection_cv.broadcast
            end

            raise MCPClient::Errors::ConnectionError, "Authorization failed: #{error_message}"
          end
        rescue JSON::ParserError
          # Not valid JSON, process normally
        end
      end

      event_buffers = nil
      @mutex.synchronize do
        @buffer += chunk

        # Extract all complete events from the buffer
        event_buffers = []
        while (event_end = @buffer.index("\n\n"))
          event_data = @buffer.slice!(0, event_end + 2)
          event_buffers << event_data
        end
      end

      # Process extracted events outside the mutex to avoid deadlocks
      event_buffers&.each { |event_data| parse_and_handle_sse_event(event_data) }
    end

    # Check if the error represents an authorization error
    # @param error_message [String] The error message from the server
    # @param error_code [Integer, nil] The error code if available
    # @return [Boolean] True if it's an authorization error
    # @private
    def authorization_error?(error_message, error_code)
      return true if error_message.include?('Unauthorized') || error_message.include?('authentication')
      return true if [401, -32_000].include?(error_code)

      false
    end

    # Handle authorization error in SSE message
    # @param error_message [String] The error message from the server
    # @return [void]
    # @raise [MCPClient::Errors::ConnectionError] with an authentication error message
    # @private
    def handle_sse_auth_error_message(error_message)
      @mutex.synchronize do
        @auth_error = "Authorization failed: #{error_message}"
        @connection_established = false
        @connection_cv.broadcast
      end

      raise MCPClient::Errors::ConnectionError, "Authorization failed: #{error_message}"
    end

    # Request the prompts list using JSON-RPC
    # @return [Array<Hash>] the prompts data
    # @raise [MCPClient::Errors::PromptGetError] if prompts list retrieval fails
    # @private
    def request_prompts_list
      @mutex.synchronize do
        return @prompts_data if @prompts_data
      end

      result = rpc_request('prompts/list')

      if result && result['prompts']
        @mutex.synchronize do
          @prompts_data = result['prompts']
        end
        return @mutex.synchronize { @prompts_data.dup }
      elsif result
        @mutex.synchronize do
          @prompts_data = result
        end
        return @mutex.synchronize { @prompts_data.dup }
      end

      raise MCPClient::Errors::PromptGetError, 'Failed to get prompts list from JSON-RPC request'
    end

    # Request the tools list using JSON-RPC
    # @return [Array<Hash>] the tools data
    # @raise [MCPClient::Errors::ToolCallError] if tools list retrieval fails
    # @private
    def request_tools_list
      @mutex.synchronize do
        return @tools_data if @tools_data
      end

      result = rpc_request('tools/list')

      if result && result['tools']
        @mutex.synchronize do
          @tools_data = result['tools']
        end
        return @mutex.synchronize { @tools_data.dup }
      elsif result
        @mutex.synchronize do
          @tools_data = result
        end
        return @mutex.synchronize { @tools_data.dup }
      end

      raise MCPClient::Errors::ToolCallError, 'Failed to get tools list from JSON-RPC request'
    end
  end
end<|MERGE_RESOLUTION|>--- conflicted
+++ resolved
@@ -35,16 +35,9 @@
     #   @return [String] The base URL of the MCP server
     # @!attribute [r] tools
     #   @return [Array<MCPClient::Tool>, nil] List of available tools (nil if not fetched yet)
-<<<<<<< HEAD
     # @!attribute [r] prompts
     #   @return [Array<MCPClient::Prompt>, nil] List of available prompts (nil if not fetched yet)
-    # @!attribute [r] server_info
-    #   @return [Hash, nil] Server information from initialize response
-    # @!attribute [r] capabilities
-    #   @return [Hash, nil] Server capabilities from initialize response
-    attr_reader :base_url, :tools, :prompts, :server_info, :capabilities
-=======
-    attr_reader :base_url, :tools
+    attr_reader :base_url, :tools, :prompts
 
     # Server information from initialize response
     # @return [Hash, nil] Server information
@@ -53,7 +46,6 @@
     # Server capabilities from initialize response
     # @return [Hash, nil] Server capabilities
     attr_reader :capabilities
->>>>>>> c5863bfd
 
     # @param base_url [String] The base URL of the MCP server
     # @param headers [Hash] Additional headers to include in requests
